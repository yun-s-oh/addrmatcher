"""
Data structure for the regional unit
"""
from dataclasses import dataclass

@dataclass
class Region:
    """
    The Region class represents a unit of area in the country.
    Each region has a unique name and a corresponding column
    in the reference dataset.
    
    Parameters
    ----------
    name: string
        The name of the area unit
    short_name: string
        The short name of the area unit
    col_name: string
        The column name of the area unit
    
    Examples
    --------
    The area's column name can be set initially when calling the constructor.
    >>> sa2 = Region('Statistical Area 2',short_name='SA2',col_name='SA2')
    >>> sa2.col_name
    'SA2'
    """
<<<<<<< HEAD

    __slots__ = ("_name", "_short_name", "_col_name")

    def __init__(self, name, short_name="", col_name=""):
        # region name cannot be empty
        if name is None:
            raise TabError("`name` must not be None")

        self._name = name
        self._short_name = short_name
        self._col_name = col_name

    @property
    def name(self):
        """
        Return the name of the administrative area or statistical area level.

        Returns
        -------
        string
            The name of the area unit

        Examples
        --------
        The area name can be set initially when calling the constructor.
        >>> state = new Region('State',col_name='STATE')
        >>> state.name
        'State'

        """
        return self._name

    @name.setter
    def name(self, value):
        """
        Set or rename the name of the administrative area or statistical area level.

        Parameters
        ----------
        value: string
            The name of the area unit

        Examples
        --------
        >>> state.name = 'State'
        >>> state.name
        'State'
        """
        self._name = value

    @property
    def short_name(self):
        """
        Return the short name or abbreviation of the administrative area or
        statistical area level.

        Returns
        -------
        string
            The short name of the area unit

        Examples
        --------
        The area's short name can be set initially when calling the constructor.
        >>> sa1 = new Region('Statistical Area 1',short_name='SA1',col_name='SA1')
        >>> sa1.short_name
        'SA1'
        """
        return self._short_name

    @short_name.setter
    def short_name(self, value):
        """
        Set or rename the short name or abbreviation of the administrative area or
        statistical area level.

        Parameters
        ----------
        value: string
            The short name of the area unit

        Examples
        --------
        >>> sa1.short_name = 'SA-1'
        >>> sa1.short_name
        'SA-1'
        """
        self._id = value

    @property
    def col_name(self):
        """
        Return the corresponding column name of the administrative area or
        statistical area level which is stored in the reference dataset.

        Returns
        -------
        string
            The column name of the area unit

        Examples
        --------
        The area's column name can be set initially when calling the constructor.
        >>> sa2 = new Region('Statistical Area 2',short_name='SA2',col_name='SA2')
        >>> sa2.col_name
        'SA2'

        """
        return self._col_name

    @col_name.setter
    def col_name(self, value):
        """
        Set or rename the column name of the administrative area or
        statistical area level

        Parameters
        ----------
        value: string
            The short name of the area unit
        Examples
        --------
        >>> sa2.col_name = 'SA2_2016'
        >>> sa2.col_name
        'SA2_2016'
=======
    
    name: str
    short_name: str = ""
    col_name: str = ""
    
    def __post_init__(self):
        """
        If column name is undefined, set the region name as the column name
        (default)
>>>>>>> 3fc114d6
        """
        if not self.col_name:
            self.col_name = self.name

    def __str__(self):
        return self.name

    def __eq__(self, other):
        return (
            isinstance(other, Region)
            and self.short_name == other.short_name
            and self.name == other.name
        )

    def __ne__(self, other):
        return not (self == other)<|MERGE_RESOLUTION|>--- conflicted
+++ resolved
@@ -2,6 +2,7 @@
 Data structure for the regional unit
 """
 from dataclasses import dataclass
+
 
 @dataclass
 class Region:
@@ -9,7 +10,7 @@
     The Region class represents a unit of area in the country.
     Each region has a unique name and a corresponding column
     in the reference dataset.
-    
+
     Parameters
     ----------
     name: string
@@ -18,7 +19,7 @@
         The short name of the area unit
     col_name: string
         The column name of the area unit
-    
+
     Examples
     --------
     The area's column name can be set initially when calling the constructor.
@@ -26,143 +27,15 @@
     >>> sa2.col_name
     'SA2'
     """
-<<<<<<< HEAD
 
-    __slots__ = ("_name", "_short_name", "_col_name")
-
-    def __init__(self, name, short_name="", col_name=""):
-        # region name cannot be empty
-        if name is None:
-            raise TabError("`name` must not be None")
-
-        self._name = name
-        self._short_name = short_name
-        self._col_name = col_name
-
-    @property
-    def name(self):
-        """
-        Return the name of the administrative area or statistical area level.
-
-        Returns
-        -------
-        string
-            The name of the area unit
-
-        Examples
-        --------
-        The area name can be set initially when calling the constructor.
-        >>> state = new Region('State',col_name='STATE')
-        >>> state.name
-        'State'
-
-        """
-        return self._name
-
-    @name.setter
-    def name(self, value):
-        """
-        Set or rename the name of the administrative area or statistical area level.
-
-        Parameters
-        ----------
-        value: string
-            The name of the area unit
-
-        Examples
-        --------
-        >>> state.name = 'State'
-        >>> state.name
-        'State'
-        """
-        self._name = value
-
-    @property
-    def short_name(self):
-        """
-        Return the short name or abbreviation of the administrative area or
-        statistical area level.
-
-        Returns
-        -------
-        string
-            The short name of the area unit
-
-        Examples
-        --------
-        The area's short name can be set initially when calling the constructor.
-        >>> sa1 = new Region('Statistical Area 1',short_name='SA1',col_name='SA1')
-        >>> sa1.short_name
-        'SA1'
-        """
-        return self._short_name
-
-    @short_name.setter
-    def short_name(self, value):
-        """
-        Set or rename the short name or abbreviation of the administrative area or
-        statistical area level.
-
-        Parameters
-        ----------
-        value: string
-            The short name of the area unit
-
-        Examples
-        --------
-        >>> sa1.short_name = 'SA-1'
-        >>> sa1.short_name
-        'SA-1'
-        """
-        self._id = value
-
-    @property
-    def col_name(self):
-        """
-        Return the corresponding column name of the administrative area or
-        statistical area level which is stored in the reference dataset.
-
-        Returns
-        -------
-        string
-            The column name of the area unit
-
-        Examples
-        --------
-        The area's column name can be set initially when calling the constructor.
-        >>> sa2 = new Region('Statistical Area 2',short_name='SA2',col_name='SA2')
-        >>> sa2.col_name
-        'SA2'
-
-        """
-        return self._col_name
-
-    @col_name.setter
-    def col_name(self, value):
-        """
-        Set or rename the column name of the administrative area or
-        statistical area level
-
-        Parameters
-        ----------
-        value: string
-            The short name of the area unit
-        Examples
-        --------
-        >>> sa2.col_name = 'SA2_2016'
-        >>> sa2.col_name
-        'SA2_2016'
-=======
-    
     name: str
     short_name: str = ""
     col_name: str = ""
-    
+
     def __post_init__(self):
         """
         If column name is undefined, set the region name as the column name
         (default)
->>>>>>> 3fc114d6
         """
         if not self.col_name:
             self.col_name = self.name
