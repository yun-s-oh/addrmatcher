from .region import Region
from .hierarchy import GeoHierarchy
from .AU import AUS
from operator import lt, le, ge, gt
from rapidfuzz import fuzz
from rapidfuzz.string_metric import jaro_similarity, jaro_winkler_similarity
import pandas as pd
import re
import os
import glob
from pyarrow import fs
import pyarrow.parquet as pq
from sklearn.neighbors import BallTree
import numpy as np


class GeoMatcher:

    __slot__ = (
        "_hierarchy",
        "_file_location",
        "_index_data",
        "_filename",
        "_street_code_dict",
    )

    def __init__(self, hierarchy, file_location=""):
        self._hierarchy = hierarchy

        # if no file location provided, look for the dataset in the default folder: data/[country]
        if file_location.strip() == "":
            if os.path.isdir(os.path.join("data", self._hierarchy.name)):
                self._file_location = os.path.join("data", self._hierarchy.name)
            else:
                raise ValueError(
                    "Folder names that contain the index file can't be found: "
                    + os.path.join("data", self._hierarchy.name)
                )
        else:
            if os.path.isdir(file_location):
                self._file_location = file_location
            else:
                raise ValueError(
                    "Folder names that contain the index file can't be found: "
                    + file_location
                )

        # get all the parquet filenames within the folder
<<<<<<< HEAD
        self._filename = glob.glob(
            os.path.join(self._file_location, "*".format("parquet"))
        )
=======
        self._filename = glob.glob(os.path.join(self._file_location, "*".format("parquet")))
>>>>>>> a76954a2

        # init
        index_file = "index.parquet"

        # check if the index file exists
        if os.path.join(self._file_location, index_file) not in self._filename:
            raise ValueError(
                "Index file ("
                + index_file
                + ") can't be found in: "
                + self._file_location
            )

        # read the index file
        self._index_data = pd.read_parquet(
            os.path.join(self._file_location, index_file)
        )

        # check the availability of required column name
        idx_columns = ["IDX", "ADDRESS", "FILE_NAME"]
        if not set(idx_columns).issubset(self._index_data.columns):
            raise ValueError(
                "The required columns can't be found in the index file: "
                + str(set(idx_columns) - set(self._index_data.columns))
            )

        # remove index file from the lists
        self._filename.remove(os.path.join(self._file_location, index_file))

        # check parquet file schema (ensure all of the required columns are exist)
        # get the regions that users selected
        all_regions = self._hierarchy.get_regions_by_name(attribute="col_name")
        all_columns = list(filter(None, all_regions))

        for file in self._filename:
            pq_columns = pq.read_schema(file).names
            if not set(all_columns).issubset(pq_columns):
                raise ValueError(
                    "The required columns "
                    + str(set(all_columns) - set(pq_columns))
                    + " can't be found in the parquet file: "
                    + file
                )

        self._street_code_dict = {
            "ALLY": "ALLEY",
            "ALY": "ALLEY",
            "ARC": "ARCADE",
            "AVE": "AVENUE",
            "AV": "AVENUE",
            "BLTWY": "BELTWAY",
            "BVD": "BOULEVARD",
            "BYPA": "BYPASS",
            "CCT": "CIRCUIT",
            "CL": "CLOSE",
            "CRN": "CORNER",
            "CT": "COURT",
            "CRES": "CRESCENT",
            "CSWY": "CAUSEWAY",
            "CDS": "CUL-DE-SAC",
            "DR": "DRIVE",
            "ESP": "ESPLANADE",
            "GRN": "GREEN",
            "GR": "GROVE",
            "HWY": "HIGHWAY",
            "JNC": "JUNCTION",
            "LN": "LANE",
            "LANE": "LANE",
            "LINK": "LINK",
            "MEWS": "MEWS",
            "PDE": "PARADE",
            "PKWY": "PARKWAY",
            "PL": "PLACE",
            "RDGE": "RIDGE",
            "RD": "ROAD",
            "SQ": "SQUARE",
            "ST": "STREET",
            "TCE": "TERRACE",
            "TPKE": "TURNPIKE",
            "WAY": "WAY",
        }

    def _remove_street_number(self, address):
        """
        remove the street number, lot/unit/level number from the address

        :param string address:
        """

        # initiate the result
        no_number_address = address
        while True:
            match = re.search("[0-9]+[a-zA-Z,]*\s", address)
            if not match:
                break

            pos = match.span()[1]
            address = address[pos:]
            no_number_address = address.upper()

        # change to upper case
        no_number_address = no_number_address.replace(",", "").strip().upper()
        # replace the street suffix abbreviation with the street suffix name
        # and remove the extra spaces
        address_parts = no_number_address.split()

        if address_parts[0] == "ST":
            address_parts.pop(0)
            return "ST " + " ".join(
                [self._street_code_dict.get(item, item) for item in address_parts]
            )
        else:
            return " ".join(
                [self._street_code_dict.get(item, item) for item in address_parts]
            )

    def _cleaning_match_with_index(self, no_number_address):
        """


        :param string no_number_address:
        """

        # initiate the dataframe
        matched_df = pd.DataFrame()

        ## Search State and Postcode and extract - example QLD 410
        match = re.search(
            "\s((?:NSW|VIC|QLD|TAS|WA|SA|NT|ACT))\s([0-9]{4})$", no_number_address
        )
        if not match:
            return matched_df

        state, postcode = match.group(1), match.group(2)

        ## Firstly, Filter for the rows from the Index File based on same Postcode and State
        matched_postcode_state = self._index_data[
            (self._index_data["POSTCODE"] == postcode)
            & (self._index_data["STATE"] == state)
        ]
        if matched_postcode_state.empty:
            return matched_df

        ## Secondly, Filter further for same Suburbs, get the Distinct Suburb Name List first - "LOCALITY_NAME"

        suburb_list = matched_postcode_state["LOCALITY_NAME"].unique()
        suburbs = [sub for sub in suburb_list if sub in no_number_address]
        if not suburbs:
            return matched_df

        # Get the boolean array - of rows matching (LOCALITY_NAME) with filtered suburbs in the above list
        index = matched_postcode_state["LOCALITY_NAME"].str.contains("|".join(suburbs))
        if not any(index):
            return matched_df

        # Find Street and Street code from no_number_address to further matching by street name
        # sample match output - <re.Match object; span=(29, 46), match='WEST END QLD 4101'>
        match = re.search(
            f"(?:{'|'.join(suburbs)})\s+{state}\s+{postcode}", no_number_address
        )
        if not match:
            return matched_df
        # Extract (unit, street) from the whole address string - UNIT 415 21 ABC STREET  from "UNIT 415 21 ABC STREET WEST END QLD 4101"
        street_string = no_number_address[: match.span()[0]]

        ## Thirdly, Filter further by Street Name within the filtered Suburb
        subb_df = matched_postcode_state[index]
        unique_street_name_list = subb_df["STREET_NAME"].unique()
        street_name = [
            street_name
            for street_name in unique_street_name_list
            if street_name in street_string
        ]

        if (
            street_name
        ):  # if street name does not exist in the data frame, suburbs maybe incorrect
            matched_df = subb_df[subb_df["STREET_NAME"].isin(street_name)]

        else:
            # find within the same post code and state again for street name
            street_name = [
                street_name
                for street_name in unique_street_name_list
                if street_name in street_string
            ]
            matched_df = matched_postcode_state[
                matched_postcode_state["STREET_NAME"].isin(street_name)
            ]

        return matched_df

    def _cleaning_address(self, no_number_address):
        """


        :param string no_number_address:
        """

        matched_df = self._cleaning_match_with_index(no_number_address)

        if matched_df.empty:
            return no_number_address
        else:

            match = re.search(
                "\s((?:NSW|VIC|QLD|TAS|WA|SA|NT|ACT))\s([0-9]{4})$", no_number_address
            )
            if match:
                state, postcode = match.group(1), match.group(2)

            match = re.search(
                f"(?:({'|'.join(matched_df['STREET_NAME'].unique())}))\s(.*)\s((:?{'|'.join(matched_df['LOCALITY_NAME'].unique())}))",
                no_number_address,
            )

            if not match:
                match = re.search(
                    f"(?:({'|'.join(matched_df['STREET_NAME'].unique())}))\s(\S*)\s",
                    no_number_address,
                )
                if not match:
                    return no_number_address

                street_name = match.group(1)
                street_code = match.group(2)

                match = re.search(f"{street_code}\s(.+)\s{state}", no_number_address)
                # Suburb maybe incorrectly entered
                suburb = match.group(1) if match else None
            else:
                street_name, street_code, suburb = (
                    match.group(i + 1) for i in range(3)
                )

            if suburb:
                # Get the index of filter based on Street and Suburb name
                index = (matched_df["STREET_NAME"] == street_name) & (
                    matched_df["LOCALITY_NAME"] == suburb
                )
                # If no exact match found, try to find matching string with Street name and Suburb
                index = (
                    index
                    if any(index)
                    else (matched_df["STREET_NAME"].str.contains(street_name))
                    & (matched_df["LOCALITY_NAME"].str.contains(suburb))
                )

                # if there is no matching suburbs found, use street name only to filter
                matched_df = (
                    matched_df[index]
                    if any(index)
                    else matched_df[
                        (matched_df["STREET_NAME"].str.contains(street_name))
                    ]
                )

            else:
                matched_df = matched_df[(matched_df["STREET_NAME"] == street_name)]

            if matched_df.empty:
                return no_number_address
            if matched_df.shape[0] == 1:
                return matched_df["ADDRESS"].iloc[0]

            # Covert street code to long form postcode
            street_code = (
                self._street_code_dict[street_code]
                if street_code in self._street_code_dict
                else street_code
            )
            matched_df = matched_df[matched_df["STREET_TYPE_CODE"] == street_code]

            if matched_df.empty:
                return no_number_address
            if matched_df.shape[0] == 1:
                return matched_df["ADDRESS"].iloc[0]
            return no_number_address

    def get_region_by_address(
        self,
        address,
        similarity_threshold=0.9,
        top_result=True,
        regions=[],
        operator=None,
        region="",
        address_cleaning=False,
        string_metric = "levenshtein"
    ):
        """
        perform address based matching and return the corresponding region
        e.g. administrative level or statistical area

        :param string address:
        :param boolean address_cleaning: perform data cleaning on the address, for instance: revise invalid suburb name
                                         (currently, only applied to Australian addresses)
        """
        
        if string_metric not in ['levenshtein','jaro','jaro_winkler']:
            raise ValueError("String metric is unknown. Select one of 'levenshtein','jaro','jaro_winkler'")
            
        if similarity_threshold < 0:
            raise ValueError("Similarity threshold has to be larger than 0")
        
        # initiate the result
        addresses = pd.DataFrame()

        clean_address = self._remove_street_number(address)

        if address_cleaning:
            # perform further cleaning
            clean_address = self._cleaning_address(clean_address)

        # print(clean_address)

        # match with the index
        if (self._index_data is not None) and (self._index_data.shape[0] > 0):
            # no clean address found
            clean_address_idx = self._index_data[
                self._index_data["ADDRESS"] == clean_address
            ]

            if clean_address_idx.shape[0] == 0:
                # calculate the distance (Levenshtein Distance) between the input address (without street number) and the index
                # [all special characters are removed]
                if string_metric == 'levenshtein': 
                    self._index_data["RATIO"] = self._index_data["ADDRESS"].apply(
                        lambda x: fuzz.ratio(
                            re.sub(r"[\W_]+", "", clean_address),
                            re.sub(r"[\W_]+", "", x.upper()),
                        )
                    )
                elif string_metric == 'jaro': 
                    self._index_data["RATIO"] = self._index_data["ADDRESS"].apply(
                        lambda x: jaro_similarity(
                            re.sub(r"[\W_]+", "", clean_address),
                            re.sub(r"[\W_]+", "", x.upper()),
                        )
                    )
                else:
                    self._index_data["RATIO"] = self._index_data["ADDRESS"].apply(
                        lambda x: jaro_winkler_similarity(
                            re.sub(r"[\W_]+", "", clean_address),
                            re.sub(r"[\W_]+", "", x.upper()),
                        )
                    )

                # get the index with the largest similarity
                largest_idx = self._index_data.nlargest(1, "RATIO")

                if largest_idx["RATIO"].values[0] < similarity_threshold * 100:
                    return {}

                # first, check the filename it it's available
                parquet_filename = largest_idx["FILE_NAME"].values[0]
                parquet_idx = largest_idx["IDX"].values[0]
            else:

                parquet_filename = clean_address_idx["FILE_NAME"].values[0]
                parquet_idx = clean_address_idx["IDX"].values[0]

            if os.path.isfile(os.path.join(self._file_location, parquet_filename)):
                # read the parquet file where the IDX and address are stored
                address_parquet = pq.read_table(
                    os.path.join(self._file_location, parquet_filename),
                    filesystem=fs.LocalFileSystem(),
                    filters=[("IDX", "=", parquet_idx)],
                ).to_pandas()

                # calculate the distance (Levenshtein Distance) between the input address (with street number) and the entire addresses reference dataset
                # [all special characters are removed]
                if string_metric == 'levenshtein': 
                    address_parquet["RATIO"] = address_parquet["FULL_ADDRESS"].apply(
                        lambda x: fuzz.ratio(
                            re.sub(r"[\W_]+", "", address.upper()),
                            re.sub(r"[\W_]+", "", x.upper()),
                        )
                    )
                elif string_metric == 'jaro': 
                    address_parquet["RATIO"] = address_parquet["FULL_ADDRESS"].apply(
                        lambda x: jaro_similarity(
                            re.sub(r"[\W_]+", "", address.upper()),
                            re.sub(r"[\W_]+", "", x.upper()),
                        )
                    )
                else:
                    address_parquet["RATIO"] = address_parquet["FULL_ADDRESS"].apply(
                        lambda x: jaro_winkler_similarity(
                            re.sub(r"[\W_]+", "", address.upper()),
                            re.sub(r"[\W_]+", "", x.upper()),
                        )
                    )

                # if similarity score is larger then the threshold,
                # there is a possibility the addresses are similar
                # will need to select the highest score later on
                addresses = address_parquet[
                    address_parquet["RATIO"] >= similarity_threshold * 100.0
                ]

                # get the regions that users selected
                selected_regions = self._hierarchy.get_regions_by_name(
                    operator=operator, name=region, names=regions
                )

                # get the columns only
                selected_columns = []
                for reg in selected_regions:
                    if reg not in selected_columns:
                        selected_columns.append(reg.col_name)

                # deleted later
                selected_columns.append("FULL_ADDRESS")
                selected_columns.append("RATIO")

                # remove empty element, if exists
                selected_columns = list(filter(None, selected_columns))
                selected_columns = list(set(selected_columns))

                # if there are possible similar address found
                if addresses.shape[0] > 0:
                    # return the most similar address only
                    if top_result:

                        # sort the addresses based on the similarity score
                        addresses = addresses.sort_values(
                            by="RATIO", ascending=False
                        ).reset_index(drop=True)

                        return addresses.head(1)[selected_columns].to_dict(
                            orient="list"
                        )

                    # return all the similar addresses
                    else:

                        return (
                            addresses[selected_columns]
                            .sort_values(by="RATIO", ascending=False)
                            .to_dict(orient="list")
                        )
                else:
                    return {}

            else:
                raise ValueError("The address file can't be found: " + parquet_filename)

        else:
            raise ValueError(
                "No index records found. Make sure the initiation process is succeeded"
            )

    def _load_parquet(self, lat, lon, distance):

        local = fs.LocalFileSystem()
        df = pq.read_table(
            self._filename,
            filesystem=local,
            filters=[
                ("LATITUDE", ">=", lat - distance),
                ("LATITUDE", "<=", lat + distance),
                ("LONGITUDE", ">=", lon - distance),
                ("LONGITUDE", "<=", lon + distance),
            ],
        ).to_pandas()

        return df

    def get_region_by_coordinates(
        self, lat, lon, n=1, km=1, regions=[], operator=None, region=""
    ):
        """
        perform coordinate_based matching and return the corresponding regions in a dictionary
        e.g. administrative level or statistical area

        :param float latitude:
        :param float longitude:
        :param integer n: the number of nearest addresses to be returned by the function.
        :param integer km: the nearest addresses will be searched from the input coordinates point within the argument kilometer radius
        """

        min_distance = 0
        # 1 lat equals 110.574km
        distance = (km if km else 1) / 110.574

        # 1. Ensure lat/lon within the country's geo boundary range
        cor_btry = self._hierarchy.coordinate_boundary()
        within_range = (cor_btry[0] <= lat <= cor_btry[1]) and (
            cor_btry[2] <= lon <= cor_btry[3]
        )
        if not within_range:
            raise ValueError(
                "The latitude input should be within "
                + cor_btry[0]
                + "and"
                + cor_btry[1]
                + " and longitude input must be within  "
                + cor_btry[2]
                + "and"
                + cor_btry[3]
            )

        # 2. Make the first load of GNAF dataset
        gnaf_df = self._load_parquet(lat, lon, distance)

        # 2.a If the desired count of addresses not exist, increase the radius
        while gnaf_df.shape[0] < n:
            min_distance = distance
            distance *= 2

            gnaf_df = self._load_parquet(lat, lon, distance)

        # 2.b Keep reducing the size of rows if more than 10k adddresses are found within the radius
        # Take the median distance to reduce
        # This is to limit the number of datapoint to build the Ball tree in the next step
        while gnaf_df.shape[0] >= n + 10000:
            middle_distance = (distance - min_distance) / 2

            temp_df = gnaf_df[
                gnaf_df.LATITUDE.between(lat - middle_distance, lat + middle_distance)
                & gnaf_df.LONGITUDE.between(
                    lon - middle_distance, lon + middle_distance
                )
            ]
            # If no record are found, quit the iteration
            if temp_df.shape[0] < 1:
                break
            gnaf_df = temp_df
            distance = middle_distance

        ## 3. Build the Ball Tree and Query for the nearest within k distance
        ball_tree = BallTree(
            np.deg2rad(gnaf_df[["LATITUDE", "LONGITUDE"]].values), metric="haversine"
        )

        distances, indices = ball_tree.query(
            np.deg2rad(np.c_[lat, lon]), k=min(n, gnaf_df.shape[0])
        )
        # Get indices of the search result, Extract pid and calculate distance(km)
        indices = indices[0].tolist()
        pids = gnaf_df.ADDRESS_DETAIL_PID.iloc[indices].tolist()
        distance_map = dict(zip(pids, [distance * 6371 for distance in distances[0]]))

        ## 4. Filter the GNAF dataset by address_detail_pid
        bool_list = gnaf_df["ADDRESS_DETAIL_PID"].isin(pids)
        final_gnaf_df = gnaf_df[bool_list]

        final_gnaf_df.loc[:, "DISTANCE"] = final_gnaf_df["ADDRESS_DETAIL_PID"].map(
            distance_map
        )

        return final_gnaf_df.sort_values("DISTANCE").to_dict(orient="list")<|MERGE_RESOLUTION|>--- conflicted
+++ resolved
@@ -46,13 +46,7 @@
                 )
 
         # get all the parquet filenames within the folder
-<<<<<<< HEAD
-        self._filename = glob.glob(
-            os.path.join(self._file_location, "*".format("parquet"))
-        )
-=======
         self._filename = glob.glob(os.path.join(self._file_location, "*".format("parquet")))
->>>>>>> a76954a2
 
         # init
         index_file = "index.parquet"
