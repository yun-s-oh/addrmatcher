--- conflicted
+++ resolved
@@ -1,6 +1,6 @@
 [metadata]
 name =  addrmatcher
-version = 0.0.1.2.30
+version = 0.0.2
 author = Irfan Sampe, Hnin Pwint Tin, YUNSEOK OH, JEDO ENRIQUEZ
 author_email = addrmatcher@gmail.com
 description = Austalian Address Matcher to Regions
@@ -19,30 +19,18 @@
     = src
 packages = find:
 python_requires = >=3.6
-# include_package_data = True
 install_requires = 
     rapidfuzz
-<<<<<<< HEAD
-    pyarrow >= 5.0.0
-    numpy >= 1.16.6
-    scikit-learn
-=======
-    sklearn
+    scikit-learn>=0.24.2
     pyarrow>=5.0.0
     numpy>=1.16.6
+    pandas
+    colorama
+    argparse
     
     
->>>>>>> e74ef6dc
-
 [options.packages.find]
 where = src
-
-# [options.data_files]
-# data = addrmatcher/data/Australia/*.parquet
-
-# working
-# [options.package_data]
-# addrmatcher = data/Australia/*.parquet
 
 [options.entry_points]
 console_scripts =
