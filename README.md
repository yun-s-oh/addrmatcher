Introduction
------------
Addrmatcher is an open-source Python software for matching input string addresses to the most similar street addresses and the geo coordinates inputs to the nearest street addresses. The result provides not only the matched addresses, but also the respective country’s different levels of regions for instance - in Australia, government administrative regions, statistical areas and suburb in which the address belongs to. 

The Addrmatcher library is built to work with rapidfuzz, scikit-learn, pandas, numpy and provides user-friendly output. It supports python version 3.6 and above. It runs on all popular operating systems, and quick to install and is free of charge. 

In this initial release, the scope of input data and matching capability are limited to Australian addresses only. The Addrmatcher library will see the opportunity to scale the matching beyond Australia in future. 

The package offers two matching capabilities -
* __address-based matching__ accepts string address as argument.
* __coordinate-based matching__ takes geo coordinate (latitude and longititude) as input.

The development team achieved the optimal speed of matching less than one second for each address and each pair of coordinate input. 

The reference dataset is built upon GNAF(Geocoded National Address File) and ASGS(Australian Statistical Geography Standard) for the Australian addresses. The package users will require to download the optimised format of reference dataset into the working direcory once the package has been installed.

Installation
------------
`pip install addrmatcher`

Data Download
-------------
 Once the package has been installed, the reference dataset needs to be downloaded into __the local current project working directory__ prior to implementation of the package's matching functions. 

 In the command line interface,

`addrmatcher-data aus`

The above console script will download the dataset which is currently hosted in Github into the user's directory.

`addrmatcher-data` takes an argument __country__. By default, the country is __Australia__ which is indicated by __aus__ and Australia address files will be downloaded. After executing the command, the 37 parquet files will be stored in directories for example /data/Australia/*.parquet. 
       
Import the package and classes
------------------
```python
# Import the installed package
from addrmatcher import AUS, GeoMatcher

# Initialise the geo region as AUS
matcher = GeoMatcher(AUS)
```

Example - Address-based Matching
--------------------------------
```python
matched_address = matcher.get_region_by_address("9121, George Street, North Strathfield, NSW 2137")
print(matched_address)

>{'SA4_NAME_2016': ['Sydney - Inner West'],
 'LGA_NAME_2016': ['Canada Bay (A)'],
 'SA3_NAME_2016': ['Canada Bay'],
 'RATIO': [100.0],
 'STATE': ['NSW'],
 'FULL_ADDRESS': ['9121 GEORGE STREET NORTH STRATHFIELD NSW 2137'],
 'SA2_NAME_2016': ['Concord West - North Strathfield'],
 'SSC_NAME_2016': ['North Strathfield'],
 'MB_CODE_2016': ['11205258900'],
 'SA1_7DIGITCODE_2016': ['1138404']}
```

Example - Coordinate-based Matching
-----------------------------------
```python
nearest_address = matcher.get_region_by_coordinates(-29.1789874, 152.628291)
print(nearest_address)

>{'IDX': [129736],
 'FULL_ADDRESS': ['3 7679 CLARENCE WAY MALABUGILMAH NSW 2460'],
 'LATITUDE': [-29.17898685],
 'LONGITUDE': [152.62829132],
 'LGA_NAME_2016': ['Clarence Valley (A)'],
 'SSC_NAME_2016': ['Baryulgil'],
 'SA4_NAME_2016': ['Coffs Harbour - Grafton'],
 'SA3_NAME_2016': ['Clarence Valley'],
 'SA2_NAME_2016': ['Grafton Region'],
 'SA1_7DIGITCODE_2016': ['1108103'],
 'MB_CODE_2016': ['11205732700'],
 'STREET_NAME': ['CLARENCE'],
 'STREET_TYPE_CODE': ['WAY'],
 'LOCALITY_NAME': ['MALABUGILMAH'],
 'STATE': ['NSW'],
 'POSTCODE': ['2460'],
 'ADDRESS_DETAIL_PID': ['GANSW706638188'],
 'FILE_NAME': ['NSW-10.parquet'],
 'DISTANCE': [6.859565028181215e-05]}
```

How the Address Matching Works?
-------------------------------
#### 1. Address-based matching
The idea behind the address-based matching function is comparing the similarity between two addresses. The more similar the strings are, the more likely both addresses are identical. Therefore, the package adopted the edit-distance method (Levenshtein, Jaro, and Jaro-Winkler) to quantify text similarity based on the minimum number of operations required to transform one string to the other.
The package performs address matching by comparing the similarity of the input address with the reference dataset. The function then returns the address and its corresponding regional level that has the highest similarity ratio.

![file structure](https://raw.githubusercontent.com/uts-mdsi-ilab2-synergy/addrmatcher/main/docs/images/file-structure.png)

An index file was created to store the unique combination of the street name, locality, state, and postcode. The index file keeps the distinct physical addresses without street numbers, lot numbers, and other similar attributes. Also, the complete addresses were divided into multiple files to limit the number of rows in each file below 500,000 addresses. The index file then stores the filename of the full physical address location.

![address matching flows ](https://raw.githubusercontent.com/uts-mdsi-ilab2-synergy/addrmatcher/main/docs/images/flows.png)

<<<<<<< HEAD
With this file structure, the package does not need to load all 15 million records and compare the input address with the entire list of addresses. Instead, the package only needs to load the index file and match the combination of street, suburb, state and postcode from the input address with the composite of those in the index file. Then, the matched combination of street, suburb, state and postcode gets the name of the respective address file to load into the memory. After that, string matching is performed between the input address and the addresses in the file. Therefore, the package only needs to load and match the small factional of the entire dataset.

#### 2. Coordinate-based matching
Coordinate-based matching is distance-based matching. The matching is performed by searching for closer addresses in the GNAF dataset to the input geo-coordinates based on geo-distances.
=======
With this file structure, the package does not need to load all 15 million records and compare the input address with the entire list of addresses.Instead, the package only needs to load the index file and match the combination of street, suburb, state and postcode from the input address with the composite of those in the index file. Then, the matched combination of street, suburb, state and postcode gets the name of the respective address file to load into the memory. After that, string matching is performed between the input address and the addresses in the file. Therefore, the package only needs to load and match the small factional of the entire dataset.

#### 2. Coordinate-based matching
Coordinate-based matching is distance-based matching. The matching is performed by searching for closer addresses in the GNAF (Geo-coded National Address File) dataset to the input geo-coordinates based on geo-distances.
>>>>>>> 40477c24

![geo distance](https://raw.githubusercontent.com/uts-mdsi-ilab2-synergy/addrmatcher/main/docs/images/geo-distance.png)

#### Documentation
* __techincal documentation__ [Read the Docs](https://addrmatcher.readthedocs.io/en/latest/)
*__package__ [Python Packaging Index](https://pypi.org/project/addrmatcher/)<|MERGE_RESOLUTION|>--- conflicted
+++ resolved
@@ -97,20 +97,13 @@
 
 ![address matching flows ](https://raw.githubusercontent.com/uts-mdsi-ilab2-synergy/addrmatcher/main/docs/images/flows.png)
 
-<<<<<<< HEAD
-With this file structure, the package does not need to load all 15 million records and compare the input address with the entire list of addresses. Instead, the package only needs to load the index file and match the combination of street, suburb, state and postcode from the input address with the composite of those in the index file. Then, the matched combination of street, suburb, state and postcode gets the name of the respective address file to load into the memory. After that, string matching is performed between the input address and the addresses in the file. Therefore, the package only needs to load and match the small factional of the entire dataset.
-
-#### 2. Coordinate-based matching
-Coordinate-based matching is distance-based matching. The matching is performed by searching for closer addresses in the GNAF dataset to the input geo-coordinates based on geo-distances.
-=======
 With this file structure, the package does not need to load all 15 million records and compare the input address with the entire list of addresses.Instead, the package only needs to load the index file and match the combination of street, suburb, state and postcode from the input address with the composite of those in the index file. Then, the matched combination of street, suburb, state and postcode gets the name of the respective address file to load into the memory. After that, string matching is performed between the input address and the addresses in the file. Therefore, the package only needs to load and match the small factional of the entire dataset.
 
 #### 2. Coordinate-based matching
 Coordinate-based matching is distance-based matching. The matching is performed by searching for closer addresses in the GNAF (Geo-coded National Address File) dataset to the input geo-coordinates based on geo-distances.
->>>>>>> 40477c24
 
 ![geo distance](https://raw.githubusercontent.com/uts-mdsi-ilab2-synergy/addrmatcher/main/docs/images/geo-distance.png)
 
 #### Documentation
 * __techincal documentation__ [Read the Docs](https://addrmatcher.readthedocs.io/en/latest/)
-*__package__ [Python Packaging Index](https://pypi.org/project/addrmatcher/)+* __package__ [Python Packaging Index](https://pypi.org/project/addrmatcher/)