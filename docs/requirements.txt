sphinx			== 4.2.0
sphinx_rtd_theme	== 1.0.0
<<<<<<< HEAD
numpydoc == 1.20.3 
=======
numpydoc == 1.1.0
>>>>>>> dad28d0a
<|MERGE_RESOLUTION|>--- conflicted
+++ resolved
@@ -1,7 +1,3 @@
 sphinx			== 4.2.0
 sphinx_rtd_theme	== 1.0.0
-<<<<<<< HEAD
-numpydoc == 1.20.3 
-=======
-numpydoc == 1.1.0
->>>>>>> dad28d0a
+numpydoc == 1.1.0